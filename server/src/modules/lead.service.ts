--- conflicted
+++ resolved
@@ -581,21 +581,8 @@
       }
 
       // Check if a lead with this domain already exists for this tenant
-<<<<<<< HEAD
       const existingLeadResult = await checkUrlExists(tenantId, domain);
       if (existingLeadResult.exists && existingLeadResult.lead) {
-=======
-      // Check both the domain and common URL variations
-      const existingLeads = await leadRepository.findWithSearch(tenantId, { searchQuery: domain });
-      const existingLead = existingLeads.leads.find(
-        (lead: LeadWithOwner) =>
-          lead.url === domain ||
-          lead.url === `https://${domain}` ||
-          lead.url === `https://www.${domain}` ||
-          lead.url.includes(domain)
-      );
-      if (existingLead) {
->>>>>>> 9ffd9ed8
         results.push({
           url: domain,
           success: false,
